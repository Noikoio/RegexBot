﻿using Discord;
using Discord.WebSocket;
using Newtonsoft.Json.Linq;
using Noikoio.RegexBot.ConfigItem;
using System;
using System.Collections.Generic;
using System.Linq;
using System.Threading.Tasks;

namespace Noikoio.RegexBot.Module.ModTools
{
    /// <summary>
    /// ModTools module.
    /// This class manages reading configuration and creating instances based on it.
    /// </summary>
    class ModTools : BotModule
    {
        public override string Name => "ModTools";
        
        public ModTools(DiscordSocketClient client) : base(client)
        {
            client.MessageReceived += Client_MessageReceived;
        }

        private async Task Client_MessageReceived(SocketMessage arg)
        {
<<<<<<< HEAD
            // Ignore bots
            if (arg.Author.IsBot) return;

            // Disregard if not in a guild
            SocketGuild g = (arg.Author as SocketGuildUser)?.Guild;
            if (g == null) return;
=======
            if (arg.Channel is IDMChannel) await PetitionRelayCheck(arg);
            else if (arg.Channel is IGuildChannel) await CommandCheckInvoke(arg);
        }
        
        [ConfigSection("modtools")]
        public override async Task<object> ProcessConfiguration(JToken configSection)
        {
            // Constructor throws exception on config errors
            var conf = new ConfigItem(this, configSection);

            // Log results
            if (conf.Commands.Count > 0)
                await Log(conf.Commands.Count + " command definition(s) loaded.");
            if (conf.PetitionReportingChannel.HasValue)
                await Log("Ban petitioning has been enabled.");

            return conf;
        }

        private new ConfigItem GetConfig(ulong guildId) => (ConfigItem)base.GetConfig(guildId);

        public new Task Log(string text) => base.Log(text);

        private async Task CommandCheckInvoke(SocketMessage arg)
        {
            SocketGuild g = ((SocketGuildUser)arg.Author).Guild;
>>>>>>> 1d5b0bea

            // Get guild config
            ServerConfig sc = RegexBot.Config.Servers.FirstOrDefault(s => s.Id == g.Id);
            if (sc == null) return;

            // Disregard if not a bot moderator
            if (!sc.Moderators.ExistsInList(arg)) return;

            // Disregard if the message contains a newline character
            if (arg.Content.Contains("\n")) return;

            // Check for and invoke command
            string cmdchk;
            int spc = arg.Content.IndexOf(' ');
            if (spc != -1) cmdchk = arg.Content.Substring(0, spc);
            else cmdchk = arg.Content;
            if (GetConfig(g.Id).Commands.TryGetValue(cmdchk, out var c))
            {
                try
                {
                    await Log($"'{c.Label}' invoked by {arg.Author.ToString()} in {g.Name}/#{arg.Channel.Name}");
                    await c.Invoke(g, arg);
                }
                catch (Exception ex)
                {
                    await Log($"Encountered an error for the command '{c.Label}'. Details follow:");
                    await Log(ex.ToString());
                }
            }
        }

        #region Ban petitions
        /// <summary>
        /// List of available appeals. Key is user (for quick lookup). Value is guild (for quick config resolution).
        /// TODO expiration?
        /// </summary>
        private Dictionary<ulong, ulong> _openPetitions = new Dictionary<ulong, ulong>();
        public void AddPetition(ulong guild, ulong user)
        {
            // Do nothing if disabled
            if (!GetConfig(guild).PetitionReportingChannel.HasValue) return;
            lock (_openPetitions) _openPetitions[user] = guild;
        }
        private async Task PetitionRelayCheck(SocketMessage msg)
        {
            const string PetitionAccepted = "Your petition has been forwarded to the moderators for review.";
            const string PetitionDenied = "You may not submit a ban petition.";

            // It's possible the sender may still block messages sent to them,
            // hence the empty catch blocks you'll see up ahead.

            if (!msg.Content.StartsWith("!petition ", StringComparison.InvariantCultureIgnoreCase)) return;

            // Input validation
            string ptext = msg.Content.Substring(10);
            if (string.IsNullOrWhiteSpace(ptext))
            {
                // Just ignore.
                return;
            }
            if (ptext.Length > 1000)
            {
                // Enforce petition length limit.
                try { await msg.Author.SendMessageAsync("Your petition message is too long. Try again with a shorter message."); }
                catch (Discord.Net.HttpException) { }
                return;
            }

            ulong targetGuild = 0;
            lock (_openPetitions)
            {
                if (_openPetitions.TryGetValue(msg.Author.Id, out targetGuild))
                {
                    _openPetitions.Remove(msg.Author.Id);
                }
            }
            
            if (targetGuild == 0)
            {
                // Not in the list. Nothing to do.
                try { await msg.Author.SendMessageAsync(PetitionDenied); }
                catch (Discord.Net.HttpException) { }
                return;
            }
            var gObj = Client.GetGuild(targetGuild);
            if (gObj == null)
            {
                // Guild is missing. No longer in guild?
                try { await msg.Author.SendMessageAsync(PetitionDenied); }
                catch (Discord.Net.HttpException) { }
                return;
            }

            // Get petition reporting target
            var pcv = GetConfig(targetGuild).PetitionReportingChannel;
            if (!pcv.HasValue) return; // No target. This should be logically impossible, but... just in case.
            var rch = pcv.Value;
            ISocketMessageChannel rchObj;
            if (!rch.Id.HasValue)
            {
                rchObj = gObj.TextChannels
                    .Where(c => c.Name.Equals(rch.Name, StringComparison.InvariantCultureIgnoreCase))
                    .FirstOrDefault();
                // Update value if found
                if (rchObj != null)
                {
                    GetConfig(targetGuild).UpdatePetitionChannel(rchObj.Id);
                }
            }
            else
            {
                rchObj = gObj.GetChannel(rch.Id.Value) as ISocketMessageChannel;
            }

            if (rchObj == null)
            {
                // Channel not found.
                await Log("Petition reporting channel could not be resolved.");
                try { await msg.Author.SendMessageAsync(PetitionDenied); }
                catch (Discord.Net.HttpException) { }
                return;
            }

            // Ready to relay
            try
            {
                await rchObj.SendMessageAsync("", embed: new EmbedBuilder()
                {
                    Color = new Color(0x00FFD9),

                    Author = new EmbedAuthorBuilder()
                    {
                        Name = $"{msg.Author.ToString()} - Ban petition:",
                        IconUrl = msg.Author.GetAvatarUrl()
                    },
                    Description = ptext,
                    Timestamp = msg.Timestamp,

                    Footer = new EmbedFooterBuilder()
                    {
                        Text = "User ID: " + msg.Author.Id
                    }
                });
            }
            catch (Discord.Net.HttpException ex)
            {
                await Log("Failed to relay petition message by " + msg.Author.ToString());
                await Log(ex.Message);
                // For the user's point of view, fail silently.
                try { await msg.Author.SendMessageAsync(PetitionDenied); }
                catch (Discord.Net.HttpException) { }
            }

            // Success. Notify user.
            try { await msg.Author.SendMessageAsync(PetitionAccepted); }
            catch (Discord.Net.HttpException) { }
        }
        #endregion
    }
}<|MERGE_RESOLUTION|>--- conflicted
+++ resolved
@@ -24,14 +24,9 @@
 
         private async Task Client_MessageReceived(SocketMessage arg)
         {
-<<<<<<< HEAD
-            // Ignore bots
+            // Always ignore bots
             if (arg.Author.IsBot) return;
 
-            // Disregard if not in a guild
-            SocketGuild g = (arg.Author as SocketGuildUser)?.Guild;
-            if (g == null) return;
-=======
             if (arg.Channel is IDMChannel) await PetitionRelayCheck(arg);
             else if (arg.Channel is IGuildChannel) await CommandCheckInvoke(arg);
         }
@@ -58,7 +53,6 @@
         private async Task CommandCheckInvoke(SocketMessage arg)
         {
             SocketGuild g = ((SocketGuildUser)arg.Author).Guild;
->>>>>>> 1d5b0bea
 
             // Get guild config
             ServerConfig sc = RegexBot.Config.Servers.FirstOrDefault(s => s.Id == g.Id);
