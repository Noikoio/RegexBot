﻿using Discord;
using Discord.WebSocket;
using System;
using System.Collections.Generic;
using System.Threading.Tasks;

namespace Noikoio.RegexBot
{
    /// <summary>
    /// Main class. On start, initializes bot modules and passes the DiscordSocketClient to them
    /// </summary>
    class RegexBot
    {
        private static Configuration _config;
        private readonly DiscordSocketClient _client;
        private BotModule[] _modules;

        internal static Configuration Config => _config;
        internal IEnumerable<BotModule> Modules => _modules;
        
        internal RegexBot()
        {
<<<<<<< HEAD
            // Welcome message
            string name = nameof(RegexBot);
            string sv = System.Reflection.Assembly.GetExecutingAssembly().GetName().Version.ToString(3);
            Logger.GetLogger(name)
                .Invoke($"{name} v{sv} - https://github.com/Noikoio/RegexBot")
                .Wait();

            // Load configuration
=======
            // Load initial configuration
>>>>>>> 74ac34fc
            _config = new Configuration(this);
            if (!_config.LoadInitialConfig())
            {
#if DEBUG
                Console.WriteLine("Press any key to exit.");
                Console.ReadKey();
#endif
                Environment.Exit(1);
            }

            // Set Discord client settings
            _client = new DiscordSocketClient(new DiscordSocketConfig()
            {
                LogLevel = LogSeverity.Info,
                AlwaysDownloadUsers = true,
                DefaultRetryMode = RetryMode.AlwaysRetry,
                MessageCacheSize = 0
            });

            // Hook up basic handlers and other references
            _client.Connected += _client_Connected;
            EntityCache.EntityCache.SetClient(_client);

            // Initialize modules
            _modules = new BotModule[]
            {
                new Module.DMLogger.DMLogger(_client),
                new Module.AutoMod.AutoMod(_client),
                new Module.ModTools.ModTools(_client),
                new Module.AutoRespond.AutoRespond(_client),
                new EntityCache.Module(_client) // EntityCache goes before anything else that uses its data
            };

            // Set up logging
            var dlog = Logger.GetLogger("Discord.Net");
            _client.Log += async (arg) =>
                await dlog(
                    String.Format("{0}: {1}{2}", arg.Source, ((int)arg.Severity < 3 ? arg.Severity + ": " : ""),
                    arg.Message));

            // Finish loading configuration
            var conf = _config.ReloadServerConfig().Result;
            if (conf == false)
            {
                Console.WriteLine("Failed to load server configuration.");
#if DEBUG
                Console.WriteLine("Press any key to exit.");
                Console.ReadKey();
#endif
                Environment.Exit(1);
            }
        }
        
        internal async Task Start()
        {
            
            await _client.LoginAsync(TokenType.Bot, Config.BotUserToken);
            await _client.StartAsync();
            
            await Task.Delay(-1);
        }

        private async Task _client_Connected() => await _client.SetGameAsync(Config.CurrentGame);

        // Defined within this class because a reference to the client is required
        public void Console_CancelKeyPress(object sender, ConsoleCancelEventArgs e)
        {
            e.Cancel = true;
            Logger.GetLogger("Runtime")("Caught cancel key. Will attempt to disconnect...").Wait();
            _client.LogoutAsync().Wait();
            _client.Dispose();
#if DEBUG
            Console.WriteLine("Press enter to exit.");
            Console.ReadLine();
#endif
            Environment.Exit(0);
        }
    }
}<|MERGE_RESOLUTION|>--- conflicted
+++ resolved
@@ -20,7 +20,6 @@
         
         internal RegexBot()
         {
-<<<<<<< HEAD
             // Welcome message
             string name = nameof(RegexBot);
             string sv = System.Reflection.Assembly.GetExecutingAssembly().GetName().Version.ToString(3);
@@ -29,9 +28,6 @@
                 .Wait();
 
             // Load configuration
-=======
-            // Load initial configuration
->>>>>>> 74ac34fc
             _config = new Configuration(this);
             if (!_config.LoadInitialConfig())
             {
